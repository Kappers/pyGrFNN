--- conflicted
+++ resolved
@@ -9,33 +9,28 @@
 from pygrfnn.oscillator import Zparam
 from pygrfnn.grfnn import GrFNN
 from pygrfnn.vis import plot_connections
+from pygrfnn.vis import tf_detail
 
-<<<<<<< HEAD
-=======
-import numpy as np
-import matplotlib.pyplot as plt
-
->>>>>>> 83cf1bec
 
 # load onset signal
 # odf = np.loadtxt('sampleOnsets/rumba.onset.txt')
 odf = np.loadtxt('sampleOnsets/bossa.onset.txt')
 fs_odf = odf[0]
-odf = odf[1:]*0.5   # this factor is relevant (but annoying)
+odf = odf[1:] * 0.5   # this factor is relevant (but annoying)
 t_odf = np.arange(0, odf.size)
-t_odf = t_odf/fs_odf
+t_odf = t_odf / fs_odf
 
 
 # create single GrFNN
 params = Zparam(0, -0.25, -0.5, 0, 0, 1)
 layer = GrFNN(params,
-             fc=2,
-             octaves_per_side=2,
-             oscs_per_octave=64)
+              fc=2,
+              octaves_per_side=2,
+              oscs_per_octave=64)
 
 # internal connectivity
 internal_conns = make_connections(layer, layer, 0.0, 0.5,
-                                  harmonics=[1./3., 1./2., 1., 2., 3.],
+                                  harmonics=[1. / 3., 1. / 2., 1., 2., 3.],
                                   complex_kernel=True,
                                   self_connect=False)
 
@@ -47,17 +42,21 @@
 model.add_layer(layer)
 
 # add connectivity
-conn = model.connect_layers(layer, layer, internal_conns, learn=True, d=0.001, k=0.001)
+conn = model.connect_layers(layer,
+                            layer,
+                            internal_conns,
+                            learn=True,
+                            d=0.001,
+                            k=0.001)
 
 # run the model
-model.run(odf, t_odf, 1.0/fs_odf)
-
+model.run(odf, t_odf, 1.0 / fs_odf)
 
 
 # visualize results
 TF = layer.TF
 f = layer.f
-T = 1.0/f
+T = 1.0 / f
 
 plot_onset_signal = False
 plot_conns = True
@@ -68,7 +67,6 @@
     plt.show()
 
 if plot_conns:
-    from pygrfnn.vis import plot_connections
     plot_connections(conn, display_op=lambda x: np.log(np.abs(x)))
     plt.show()
 
@@ -76,6 +74,5 @@
     # from pygrfnn.vis import tf_simple
     # tf_simple(TF, t_odf, T, None, odf, np.abs)
     # tf_simple(TF, t_odf, T, None, None, np.abs)
-    from pygrfnn.vis import tf_detail
     tf_detail(TF, t_odf, T, None, np.max(t_odf), odf, np.abs)
-    plt.show()
+    plt.show()